--- conflicted
+++ resolved
@@ -1496,7 +1496,6 @@
 		o.PluginSettings.Plugins = make(map[string]interface{})
 	}
 
-<<<<<<< HEAD
 	if o.MessageExportSettings.EnableExport == nil {
 		o.MessageExportSettings.EnableExport = new(bool)
 		*o.MessageExportSettings.EnableExport = false
@@ -1515,10 +1514,10 @@
 	if o.MessageExportSettings.ExportFromTimestamp == nil {
 		o.MessageExportSettings.ExportFromTimestamp = new(int64)
 		*o.MessageExportSettings.ExportFromTimestamp = 0
-=======
+	}
+
 	if o.PluginSettings.PluginStates == nil {
 		o.PluginSettings.PluginStates = make(map[string]*PluginState)
->>>>>>> a0bfd288
 	}
 
 	o.defaultWebrtcSettings()
